--- conflicted
+++ resolved
@@ -26,11 +26,8 @@
 import { useMentorDashboardStats, useMentorRecentSessions, useMentorRecentMessages, useMentorPendingReviews } from "@/hooks/use-mentor-dashboard"
 import { format, formatDistanceToNow } from "date-fns"
 import { useRouter } from "next/navigation"
-<<<<<<< HEAD
 import { MentorAnalyticsSection } from './mentor-analytics-section';
-=======
 import Link from "next/link"
->>>>>>> 68192461
 
 interface MentorOnlyDashboardProps {
   user: any
